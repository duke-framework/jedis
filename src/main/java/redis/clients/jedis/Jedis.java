--- conflicted
+++ resolved
@@ -1445,19 +1445,11 @@
 	return client.getIntegerReply();
     }
 
-<<<<<<< HEAD
-    public Set<String> zrange(final String key, final int start, final int end) {
+    public Set<String> zrange(final String key, final long start, final long end) {
 	checkIsInMulti();
 	client.zrange(key, start, end);
 	final List<String> members = client.getMultiBulkReply();
 	return new LinkedHashSet<String>(members);
-=======
-    public Set<String> zrange(final String key, final long start, final long end) {
-        checkIsInMulti();
-        client.zrange(key, start, end);
-        final List<String> members = client.getMultiBulkReply();
-        return new LinkedHashSet<String>(members);
->>>>>>> 088f84b6
     }
 
     /**
@@ -1565,53 +1557,28 @@
 	return client.getIntegerReply();
     }
 
-<<<<<<< HEAD
-    public Set<String> zrevrange(final String key, final int start,
-	    final int end) {
+    public Set<String> zrevrange(final String key, final long start,
+	    final long end) {
 	checkIsInMulti();
 	client.zrevrange(key, start, end);
 	final List<String> members = client.getMultiBulkReply();
 	return new LinkedHashSet<String>(members);
     }
 
-    public Set<Tuple> zrangeWithScores(final String key, final int start,
-	    final int end) {
+    public Set<Tuple> zrangeWithScores(final String key, final long start,
+	    final long end) {
 	checkIsInMulti();
 	client.zrangeWithScores(key, start, end);
 	Set<Tuple> set = getTupledSet();
 	return set;
     }
 
-    public Set<Tuple> zrevrangeWithScores(final String key, final int start,
-	    final int end) {
+    public Set<Tuple> zrevrangeWithScores(final String key, final long start,
+	    final long end) {
 	checkIsInMulti();
 	client.zrevrangeWithScores(key, start, end);
 	Set<Tuple> set = getTupledSet();
 	return set;
-=======
-    public Set<String> zrevrange(final String key, final long start,
-            final long end) {
-        checkIsInMulti();
-        client.zrevrange(key, start, end);
-        final List<String> members = client.getMultiBulkReply();
-        return new LinkedHashSet<String>(members);
-    }
-
-    public Set<Tuple> zrangeWithScores(final String key, final long start,
-            final long end) {
-        checkIsInMulti();
-        client.zrangeWithScores(key, start, end);
-        Set<Tuple> set = getTupledSet();
-        return set;
-    }
-
-    public Set<Tuple> zrevrangeWithScores(final String key, final long start,
-            final long end) {
-        checkIsInMulti();
-        client.zrevrangeWithScores(key, start, end);
-        Set<Tuple> set = getTupledSet();
-        return set;
->>>>>>> 088f84b6
     }
 
     /**
@@ -2024,11 +1991,11 @@
 	client.zcount(key, min, max);
 	return client.getIntegerReply();
     }
-    
+
     public Long zcount(final String key, final String min, final String max) {
-    	checkIsInMulti();
-    	client.zcount(key, min, max);
-    	return client.getIntegerReply();
+	checkIsInMulti();
+	client.zcount(key, min, max);
+	return client.getIntegerReply();
     }
 
     /**
@@ -2164,9 +2131,9 @@
 	client.zrangeByScore(key, min, max, offset, count);
 	return new LinkedHashSet<String>(client.getMultiBulkReply());
     }
-    
+
     public Set<String> zrangeByScore(final String key, final String min,
-    	    final String max, final int offset, final int count) {
+	    final String max, final int offset, final int count) {
 	checkIsInMulti();
 	client.zrangeByScore(key, min, max, offset, count);
 	return new LinkedHashSet<String>(client.getMultiBulkReply());
@@ -2235,14 +2202,14 @@
 	Set<Tuple> set = getTupledSet();
 	return set;
     }
-    
+
     public Set<Tuple> zrangeByScoreWithScores(final String key,
-    	    final String min, final String max) {
-    	checkIsInMulti();
-    	client.zrangeByScoreWithScores(key, min, max);
-    	Set<Tuple> set = getTupledSet();
-    	return set;
-        }
+	    final String min, final String max) {
+	checkIsInMulti();
+	client.zrangeByScoreWithScores(key, min, max);
+	Set<Tuple> set = getTupledSet();
+	return set;
+    }
 
     /**
      * Return the all the elements in the sorted set at key with a score between
@@ -2308,15 +2275,15 @@
 	Set<Tuple> set = getTupledSet();
 	return set;
     }
-    
+
     public Set<Tuple> zrangeByScoreWithScores(final String key,
-    	    final String min, final String max, final int offset,
-    	    final int count) {
-    	checkIsInMulti();
-    	client.zrangeByScoreWithScores(key, min, max, offset, count);
-    	Set<Tuple> set = getTupledSet();
-    	return set;
-        }
+	    final String min, final String max, final int offset,
+	    final int count) {
+	checkIsInMulti();
+	client.zrangeByScoreWithScores(key, min, max, offset, count);
+	Set<Tuple> set = getTupledSet();
+	return set;
+    }
 
     private Set<Tuple> getTupledSet() {
 	checkIsInMulti();
@@ -2366,7 +2333,7 @@
 	Set<Tuple> set = getTupledSet();
 	return set;
     }
-    
+
     public Set<Tuple> zrevrangeByScoreWithScores(final String key,
 	    final String max, final String min, final int offset,
 	    final int count) {
@@ -2404,17 +2371,11 @@
      * operation
      * 
      */
-<<<<<<< HEAD
-    public Long zremrangeByRank(final String key, final int start, final int end) {
+    public Long zremrangeByRank(final String key, final long start,
+	    final long end) {
 	checkIsInMulti();
 	client.zremrangeByRank(key, start, end);
 	return client.getIntegerReply();
-=======
-    public Long zremrangeByRank(final String key, final long start, final long end) {
-        checkIsInMulti();
-        client.zremrangeByRank(key, start, end);
-        return client.getIntegerReply();
->>>>>>> 088f84b6
     }
 
     /**
@@ -2437,13 +2398,13 @@
 	client.zremrangeByScore(key, start, end);
 	return client.getIntegerReply();
     }
-    
+
     public Long zremrangeByScore(final String key, final String start,
-    	    final String end) {
-    	checkIsInMulti();
-    	client.zremrangeByScore(key, start, end);
-    	return client.getIntegerReply();
-        }
+	    final String end) {
+	checkIsInMulti();
+	client.zremrangeByScore(key, start, end);
+	return client.getIntegerReply();
+    }
 
     /**
      * Creates a union or intersection of N sorted sets given by keys k1 through
