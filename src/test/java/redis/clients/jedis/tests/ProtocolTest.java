--- conflicted
+++ resolved
@@ -52,15 +52,8 @@
     public void fragmentedBulkReply() {
     	FragmentedByteArrayInputStream fis = new FragmentedByteArrayInputStream("$30\r\n012345678901234567890123456789\r\n".getBytes());
     	Protocol protocol = new Protocol();
-<<<<<<< HEAD
-    	String response = (String) protocol.read(new DataInputStream(fis));
-    	assertEquals("012345678901234567890123456789", response);
-    	assertEquals(3, fis.getReadMethodCallCount());
-=======
     	String response = (String) protocol.read(new RedisInputStream(fis));
     	assertEquals("012345678901234567890123456789", response);
-//    	assertEquals(3, fis.getReadMethodCallCount());
->>>>>>> f9e7887e
     }
 
     
