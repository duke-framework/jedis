--- conflicted
+++ resolved
@@ -1,38 +1,20 @@
 package redis.clients.jedis.tests;
 
-import java.io.IOException;
-import java.util.ArrayList;
-import java.util.HashSet;
-import java.util.Iterator;
-import java.util.List;
-import java.util.Set;
-import java.util.concurrent.ArrayBlockingQueue;
-import java.util.concurrent.Callable;
-import java.util.concurrent.ExecutionException;
-import java.util.concurrent.Future;
-import java.util.concurrent.ThreadPoolExecutor;
-import java.util.concurrent.TimeUnit;
-import java.util.logging.Logger;
-
 import org.apache.commons.pool2.impl.GenericObjectPoolConfig;
-import org.junit.After;
-import org.junit.AfterClass;
-import org.junit.Assert;
-import org.junit.Before;
-import org.junit.Test;
-
+import org.junit.*;
 import redis.clients.jedis.HostAndPort;
 import redis.clients.jedis.Jedis;
 import redis.clients.jedis.JedisCluster;
 import redis.clients.jedis.JedisCluster.Reset;
 import redis.clients.jedis.JedisPool;
-import redis.clients.jedis.exceptions.JedisAskDataException;
-import redis.clients.jedis.exceptions.JedisClusterMaxRedirectionsException;
-import redis.clients.jedis.exceptions.JedisConnectionException;
-import redis.clients.jedis.exceptions.JedisException;
-import redis.clients.jedis.exceptions.JedisMovedDataException;
+import redis.clients.jedis.exceptions.*;
 import redis.clients.jedis.tests.utils.JedisClusterTestUtil;
 import redis.clients.util.JedisClusterCRC16;
+
+import java.io.IOException;
+import java.util.*;
+import java.util.concurrent.*;
+import java.util.logging.Logger;
 
 public class JedisClusterTest extends Assert {
   private static Jedis node1;
@@ -181,17 +163,6 @@
       assertEquals(new HostAndPort(localHost, nodeInfo2.getPort()), jae.getTargetNode());
     }
 
-<<<<<<< HEAD
-    @Test(expected = JedisClusterMaxRedirectionsException.class)
-    public void testRedisClusterMaxRedirections() {
-	Set<HostAndPort> jedisClusterNode = new HashSet<HostAndPort>();
-	jedisClusterNode.add(new HostAndPort("127.0.0.1", 7379));
-	JedisCluster jc = new JedisCluster(jedisClusterNode);
-	int slot51 = JedisClusterCRC16.getSlot("51");
-	// This will cause an infinite redirection loop
-	node2.clusterSetSlotMigrating(slot51, JedisClusterTestUtil.getNodeId(node3.clusterNodes()));
-	jc.set("51", "foo");
-=======
     jc.set("e", "e");
 
     try {
@@ -236,7 +207,6 @@
     } catch (JedisMovedDataException jme) {
       assertEquals(15363, jme.getSlot());
       assertEquals(new HostAndPort(localHost, nodeInfo3.getPort()), jme.getTargetNode());
->>>>>>> d33bd409
     }
 
     try {
@@ -297,14 +267,6 @@
     node2.clusterSetSlotMigrating(slot51, JedisClusterTestUtil.getNodeId(node3.clusterNodes()));
     jc.set("51", "foo");
     assertEquals("foo", jc.get("51"));
-  }
-
-  @Test(expected = JedisClusterException.class)
-  public void testThrowExceptionWithoutKey() {
-    Set<HostAndPort> jedisClusterNode = new HashSet<HostAndPort>();
-    jedisClusterNode.add(new HostAndPort("127.0.0.1", 7379));
-    JedisCluster jc = new JedisCluster(jedisClusterNode);
-    jc.ping();
   }
 
   @Test(expected = JedisClusterMaxRedirectionsException.class)
@@ -439,7 +401,7 @@
   }
 
   @Test
-  public void testCloseable() {
+  public void testCloseable() throws IOException {
     Set<HostAndPort> jedisClusterNode = new HashSet<HostAndPort>();
     jedisClusterNode.add(new HostAndPort(nodeInfo1.getHost(), nodeInfo1.getPort()));
 
@@ -465,63 +427,9 @@
     }
   }
 
-<<<<<<< HEAD
-    @Test
-    public void testCloseable() throws IOException {
-	Set<HostAndPort> jedisClusterNode = new HashSet<HostAndPort>();
-	jedisClusterNode.add(new HostAndPort(nodeInfo1.getHost(), nodeInfo1.getPort()));
-	
-	JedisCluster jc = null;
-	try {
-	    jc = new JedisCluster(jedisClusterNode);
-	    jc.set("51", "foo");
-	} finally {
-	    if (jc != null) {
-		jc.close();
-	    }
-	}
-
-	Iterator<JedisPool> poolIterator = jc.getClusterNodes().values().iterator();
-	while (poolIterator.hasNext()) {
-	    JedisPool pool = poolIterator.next();
-	    try {
-		pool.getResource();
-		fail("JedisCluster's internal pools should be already destroyed");
-	    } catch (JedisConnectionException e) {
-		// ok to go...
-	    }
-	}
-    }
-    
-    @Test
-    public void testJedisClusterRunsWithMultithreaded() throws InterruptedException, ExecutionException, IOException {
-	Set<HostAndPort> jedisClusterNode = new HashSet<HostAndPort>();
-	jedisClusterNode.add(new HostAndPort("127.0.0.1", 7379));
-	final JedisCluster jc = new JedisCluster(jedisClusterNode);
-	jc.set("foo", "bar");
-	
-	ThreadPoolExecutor executor = new ThreadPoolExecutor(10, 100, 0, TimeUnit.SECONDS, new ArrayBlockingQueue<Runnable>(10));
-	List<Future<String>> futures = new ArrayList<Future<String>>();
-	for (int i = 0 ; i < 50 ; i++) {
-	    executor.submit(new Callable<String>() {
-		@Override
-		public String call() throws Exception {
-		    // FIXME : invalidate slot cache from JedisCluster to test random connection also does work
-		    return jc.get("foo");
-		}
-	    });
-	}
-
-	for (Future<String> future : futures) {
-	    String value = future.get();
-	    assertEquals("bar", value);
-	}
-	
-	jc.close();
-=======
   @Test
   public void testJedisClusterRunsWithMultithreaded() throws InterruptedException,
-      ExecutionException {
+      ExecutionException, IOException {
     Set<HostAndPort> jedisClusterNode = new HashSet<HostAndPort>();
     jedisClusterNode.add(new HostAndPort("127.0.0.1", 7379));
     final JedisCluster jc = new JedisCluster(jedisClusterNode);
@@ -544,7 +452,6 @@
     for (Future<String> future : futures) {
       String value = future.get();
       assertEquals("bar", value);
->>>>>>> d33bd409
     }
 
     jc.close();
