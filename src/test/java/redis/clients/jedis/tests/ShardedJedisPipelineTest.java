package redis.clients.jedis.tests;

import static org.junit.Assert.assertEquals;
import static org.junit.Assert.assertFalse;
import static org.junit.Assert.assertNotNull;
import static org.junit.Assert.assertNull;

import java.io.UnsupportedEncodingException;
import java.util.ArrayList;
import java.util.List;
import java.util.Map;
import java.util.Set;
import java.util.UUID;

import org.junit.Before;
import org.junit.Test;

import redis.clients.jedis.HostAndPort;
import redis.clients.jedis.Jedis;
import redis.clients.jedis.JedisShardInfo;
import redis.clients.jedis.Response;
import redis.clients.jedis.ShardedJedis;
import redis.clients.jedis.ShardedJedisPipeline;
import redis.clients.jedis.Tuple;
import redis.clients.jedis.exceptions.JedisDataException;

public class ShardedJedisPipelineTest {
<<<<<<< HEAD
    private static HostAndPortUtil.HostAndPort redis1 = HostAndPortUtil
	    .getRedisServers().get(0);
    private static HostAndPortUtil.HostAndPort redis2 = HostAndPortUtil
	    .getRedisServers().get(1);
=======
    private static HostAndPort redis1 = HostAndPortUtil
            .getRedisServers().get(0);
    private static HostAndPort redis2 = HostAndPortUtil
            .getRedisServers().get(1);
>>>>>>> 7e1a1a70

    private ShardedJedis jedis;

    @Before
    public void setUp() throws Exception {
<<<<<<< HEAD
	Jedis jedis = new Jedis(redis1.host, redis1.port);
	jedis.auth("foobared");
	jedis.flushAll();
	jedis.disconnect();
	jedis = new Jedis(redis2.host, redis2.port);
	jedis.auth("foobared");
	jedis.flushAll();
	jedis.disconnect();

	JedisShardInfo shardInfo1 = new JedisShardInfo(redis1.host, redis1.port);
	JedisShardInfo shardInfo2 = new JedisShardInfo(redis2.host, redis2.port);
	shardInfo1.setPassword("foobared");
	shardInfo2.setPassword("foobared");
	List<JedisShardInfo> shards = new ArrayList<JedisShardInfo>();
	shards.add(shardInfo1);
	shards.add(shardInfo2);
	this.jedis = new ShardedJedis(shards);
=======
        Jedis jedis = new Jedis(redis1.getHost(), redis1.getPort());
        jedis.auth("foobared");
        jedis.flushAll();
        jedis.disconnect();
        jedis = new Jedis(redis2.getHost(), redis2.getPort());
        jedis.auth("foobared");
        jedis.flushAll();
        jedis.disconnect();

        JedisShardInfo shardInfo1 = new JedisShardInfo(redis1.getHost(), redis1.getPort());
        JedisShardInfo shardInfo2 = new JedisShardInfo(redis2.getHost(), redis2.getPort());
        shardInfo1.setPassword("foobared");
        shardInfo2.setPassword("foobared");
        List<JedisShardInfo> shards = new ArrayList<JedisShardInfo>();
        shards.add(shardInfo1);
        shards.add(shardInfo2);
        this.jedis = new ShardedJedis(shards);
>>>>>>> 7e1a1a70
    }

    @Test
    public void pipeline() throws UnsupportedEncodingException {
	ShardedJedisPipeline p = jedis.pipelined();
	p.set("foo", "bar");
	p.get("foo");
	List<Object> results = p.syncAndReturnAll();

	assertEquals(2, results.size());
	assertEquals("OK", results.get(0));
	assertEquals("bar", results.get(1));
    }

    @Test
    public void pipelineResponse() {
	jedis.set("string", "foo");
	jedis.lpush("list", "foo");
	jedis.hset("hash", "foo", "bar");
	jedis.zadd("zset", 1, "foo");
	jedis.sadd("set", "foo");

	ShardedJedisPipeline p = jedis.pipelined();
	Response<String> string = p.get("string");
	Response<Long> del = p.del("string");
	Response<String> emptyString = p.get("string");
	Response<String> list = p.lpop("list");
	Response<String> hash = p.hget("hash", "foo");
	Response<Set<String>> zset = p.zrange("zset", 0, -1);
	Response<String> set = p.spop("set");
	Response<Boolean> blist = p.exists("list");
	Response<Double> zincrby = p.zincrby("zset", 1, "foo");
	Response<Long> zcard = p.zcard("zset");
	p.lpush("list", "bar");
	Response<List<String>> lrange = p.lrange("list", 0, -1);
	Response<Map<String, String>> hgetAll = p.hgetAll("hash");
	p.sadd("set", "foo");
	Response<Set<String>> smembers = p.smembers("set");
	Response<Set<Tuple>> zrangeWithScores = p.zrangeWithScores("zset", 0,
		-1);
	p.sync();

	assertEquals("foo", string.get());
	assertEquals(Long.valueOf(1), del.get());
	assertNull(emptyString.get());
	assertEquals("foo", list.get());
	assertEquals("bar", hash.get());
	assertEquals("foo", zset.get().iterator().next());
	assertEquals("foo", set.get());
	assertFalse(blist.get());
	assertEquals(Double.valueOf(2), zincrby.get());
	assertEquals(Long.valueOf(1), zcard.get());
	assertEquals(1, lrange.get().size());
	assertNotNull(hgetAll.get().get("foo"));
	assertEquals(1, smembers.get().size());
	assertEquals(1, zrangeWithScores.get().size());
    }

    @Test(expected = JedisDataException.class)
    public void pipelineResponseWithinPipeline() {
	jedis.set("string", "foo");

	ShardedJedisPipeline p = jedis.pipelined();
	Response<String> string = p.get("string");
	string.get();
	p.sync();
    }

    @Test
    public void canRetrieveUnsetKey() {
	ShardedJedisPipeline p = jedis.pipelined();
	Response<String> shouldNotExist = p.get(UUID.randomUUID().toString());
	p.sync();
	assertNull(shouldNotExist.get());
    }
}<|MERGE_RESOLUTION|>--- conflicted
+++ resolved
@@ -25,59 +25,36 @@
 import redis.clients.jedis.exceptions.JedisDataException;
 
 public class ShardedJedisPipelineTest {
-<<<<<<< HEAD
-    private static HostAndPortUtil.HostAndPort redis1 = HostAndPortUtil
-	    .getRedisServers().get(0);
-    private static HostAndPortUtil.HostAndPort redis2 = HostAndPortUtil
-	    .getRedisServers().get(1);
-=======
-    private static HostAndPort redis1 = HostAndPortUtil
-            .getRedisServers().get(0);
-    private static HostAndPort redis2 = HostAndPortUtil
-            .getRedisServers().get(1);
->>>>>>> 7e1a1a70
+
+    private static HostAndPort redis1 = HostAndPortUtil.getRedisServers()
+	    .get(0);
+    private static HostAndPort redis2 = HostAndPortUtil.getRedisServers()
+	    .get(1);
 
     private ShardedJedis jedis;
 
     @Before
     public void setUp() throws Exception {
-<<<<<<< HEAD
-	Jedis jedis = new Jedis(redis1.host, redis1.port);
+	Jedis jedis = new Jedis(redis1.getHost(), redis1.getPort());
 	jedis.auth("foobared");
 	jedis.flushAll();
 	jedis.disconnect();
-	jedis = new Jedis(redis2.host, redis2.port);
+	jedis = new Jedis(redis2.getHost(), redis2.getPort());
 	jedis.auth("foobared");
 	jedis.flushAll();
 	jedis.disconnect();
 
-	JedisShardInfo shardInfo1 = new JedisShardInfo(redis1.host, redis1.port);
-	JedisShardInfo shardInfo2 = new JedisShardInfo(redis2.host, redis2.port);
+	JedisShardInfo shardInfo1 = new JedisShardInfo(redis1.getHost(),
+		redis1.getPort());
+	JedisShardInfo shardInfo2 = new JedisShardInfo(redis2.getHost(),
+		redis2.getPort());
 	shardInfo1.setPassword("foobared");
 	shardInfo2.setPassword("foobared");
 	List<JedisShardInfo> shards = new ArrayList<JedisShardInfo>();
 	shards.add(shardInfo1);
 	shards.add(shardInfo2);
 	this.jedis = new ShardedJedis(shards);
-=======
-        Jedis jedis = new Jedis(redis1.getHost(), redis1.getPort());
-        jedis.auth("foobared");
-        jedis.flushAll();
-        jedis.disconnect();
-        jedis = new Jedis(redis2.getHost(), redis2.getPort());
-        jedis.auth("foobared");
-        jedis.flushAll();
-        jedis.disconnect();
 
-        JedisShardInfo shardInfo1 = new JedisShardInfo(redis1.getHost(), redis1.getPort());
-        JedisShardInfo shardInfo2 = new JedisShardInfo(redis2.getHost(), redis2.getPort());
-        shardInfo1.setPassword("foobared");
-        shardInfo2.setPassword("foobared");
-        List<JedisShardInfo> shards = new ArrayList<JedisShardInfo>();
-        shards.add(shardInfo1);
-        shards.add(shardInfo2);
-        this.jedis = new ShardedJedis(shards);
->>>>>>> 7e1a1a70
     }
 
     @Test
